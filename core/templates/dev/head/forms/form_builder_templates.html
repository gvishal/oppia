--- conflicted
+++ resolved
@@ -185,16 +185,11 @@
               ng-focus="onInputFocus()">
     </textarea>
 
-<<<<<<< HEAD
-    <md-input-group class="long oppia-blue-on-focus md-default-theme" ng-if="!getCodingMode() && !getRows()">
-      <input type="text" ng-disabled="isDisabled()" apply-validation="validators()"
-=======
     <span ng-if="!getCodingMode() && !getRows()">
       <input type="text" ng-disabled="isDisabled()" class="form-control"
->>>>>>> 909f63a8
              ng-model="$parent.$parent.localValue" ng-blur="onInputBlur()"
              ng-focus="onInputFocus()" focus-on="<[labelForFocusTarget()]>"
-             ng-keypress="onKeypress($event)" placeholder="<[getPlaceholder()]>"
+             ng-keypress="onKeypress($event)" placeholder="<[getPlaceholder()]>" apply-validation="validators()"
              style="display: inline;">
     </span>
 

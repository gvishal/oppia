--- conflicted
+++ resolved
@@ -974,11 +974,7 @@
 }
 @media (max-width: 420px) {
   .oppia-exp-summary-tiles-container {
-<<<<<<< HEAD
     width: initial;
-=======
-    width: 214px;
->>>>>>> e5851867
   }
 }
 

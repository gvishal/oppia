--- conflicted
+++ resolved
@@ -426,11 +426,6 @@
     {{ include_js_file('components/ValueGeneratorEditorDirective.js') }}
 
     {{ value_generators_js }}
-<<<<<<< HEAD
-=======
-
-    {{ include_js_file('services/explorationContextService.js') }}
->>>>>>> fd546504
     {{ include_js_file('services/explorationServices.js') }}
     {{ include_js_file('services/messengerService.js') }}
 

--- conflicted
+++ resolved
@@ -226,7 +226,7 @@
 
         event_services.StateHitEventHandler.record(
             exploration_id, version, exploration.init_state_name,
-            session_id, reader_params, feconf.PLAY_TYPE_NORMAL)
+            session_id, init_params, feconf.PLAY_TYPE_NORMAL)
 
 
 class FeedbackHandler(base.BaseHandler):
@@ -244,12 +244,7 @@
         handler_name = self.payload.get('handler')
         # Parameters associated with the learner.
         old_params = self.payload.get('params', {})
-<<<<<<< HEAD
-        # The reader's state history.
-        state_history = self.payload['state_history']
-=======
         old_params['answer'] = answer
->>>>>>> 5f047130
         # The version of the exploration.
         version = self.payload.get('version')
 
@@ -302,11 +297,6 @@
         client_time_spent_in_secs = self.payload.get('client_time_spent_in_secs')
         old_params = self.payload.get('old_params')
 
-<<<<<<< HEAD
-=======
-        event_services.StateHitEventHandler.record(
-            exploration_id, new_state_name, first_time)
->>>>>>> 5f047130
         if new_state_name == feconf.END_DEST:
             event_services.MaybeLeaveExplorationEventHandler.record(
                 exploration_id, exploration_version, feconf.END_DEST,
@@ -314,63 +304,9 @@
                 feconf.PLAY_TYPE_NORMAL)
         else:
             event_services.StateHitEventHandler.record(
-                exploration_id, version, new_state_name,
+                exploration_id, exploration_version, new_state_name,
                 session_id, old_params, feconf.PLAY_TYPE_NORMAL)
 
-<<<<<<< HEAD
-        state_history.append(new_state_name)
-
-        # If the new state widget is the same as the old state widget, and the
-        # new state widget is sticky, do not render the reader response. The
-        # interactive widget in the frontend should take care of this.
-        # TODO(sll): This special-casing is not great; we should
-        # make the interface for updating the frontend more generic so that
-        # all the updates happen in the same place. Perhaps in the non-sticky
-        # case we should call a frontend method named appendFeedback() or
-        # similar.
-        sticky = (
-            new_state_name != feconf.END_DEST and
-            new_state.widget.sticky and
-            new_state.widget.widget_id == old_state.widget.widget_id
-        )
-
-        self._append_answer_to_stats_log(
-            old_state, answer, exploration_id, exploration.version,
-            old_state_name, old_params, handler, rule)
-
-        # Append the reader's answer to the response HTML.
-        reader_response_html = old_widget.get_reader_response_html(
-            old_state.widget.customization_args, answer, sticky)
-        values['reader_response_html'] = reader_response_html
-
-        # Add Oppia's feedback to the response HTML.
-        old_params['answer'] = answer
-        feedback_html = '<div>%s</div>' % jinja_utils.parse_string(
-            feedback, old_params)
-
-        # Add the content for the new state to the response HTML.
-        finished = (new_state_name == feconf.END_DEST)
-        state_has_changed = (old_state_name != new_state_name)
-        new_params, question_html, interactive_html = (
-            self._append_content(
-                exploration, sticky, finished, old_params, new_state,
-                new_state_name, state_has_changed))
-
-        values.update({
-            'interactive_html': interactive_html,
-            'exploration_id': exploration_id,
-            'state_name': new_state_name,
-            'feedback_html': feedback_html,
-            'question_html': question_html,
-            'params': new_params,
-            'finished': finished,
-            'state_history': state_history,
-        })
-
-        self.render_json(values)
-
-=======
->>>>>>> 5f047130
 
 class ReaderFeedbackHandler(base.BaseHandler):
     """Submits feedback from the reader."""

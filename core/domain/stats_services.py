--- conflicted
+++ resolved
@@ -168,10 +168,7 @@
 
 def get_user_stats(user_id):
     """Returns a dict with user statistics for a given user.
-<<<<<<< HEAD
-=======
-
->>>>>>> 5d11061b
+
     The dict includes only one item "feedback" which itself is a dict with the
     feedback item ID as the keys and the values being yet another dict of:
     target_id, content, and status -- coming from FeedbackItemModel.

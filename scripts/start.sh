#!/usr/bin/env bash

# Copyright 2014 The Oppia Authors. All Rights Reserved.
#
# Licensed under the Apache License, Version 2.0 (the "License");
# you may not use this file except in compliance with the License.
# You may obtain a copy of the License at
#
#      http://www.apache.org/licenses/LICENSE-2.0
#
# Unless required by applicable law or agreed to in writing, software
# distributed under the License is distributed on an "AS-IS" BASIS,
# WITHOUT WARRANTIES OR CONDITIONS OF ANY KIND, either express or implied.
# See the License for the specific language governing permissions and
# limitations under the License.

##########################################################################

# INSTRUCTIONS:
#
# This script starts up a development server running Oppia. It installs any
# missing third-party dependencies and starts up a local GAE development
# server.
#
# Run the script from the oppia root folder:
#
#   bash scripts/start.sh
#
# Note that the root folder MUST be named 'oppia'.

if [ -z "$BASH_VERSION" ]
then
  echo ""
  echo "  Please run me using bash: "
  echo ""
  echo "     bash $0"
  echo ""
  return 1
fi

set -e
source $(dirname $0)/setup.sh || exit 1
source $(dirname $0)/setup_gae.sh || exit 1
set -- "${remaining_params[@]}"

# Install third party dependencies.
bash scripts/install_third_party.sh

# Check that there isn't a server already running.
if ( nc -vz localhost 8181 >/dev/null 2>&1 ); then
  echo ""
  echo "  WARNING"
  echo "  Could not start new server. There is already an existing server"
  echo "  running at port 8181."
  echo ""
  exit 1
fi

# Argument passed to dev_appserver.py to indicate whether or not to
# clear the datastore.
CLEAR_DATASTORE_ARG="--clear_datastore=true"
# Argument passed to gulpfile.js to help build with minification.
MINIFICATION=false
for arg in "$@"; do
  if [ "$arg" == "--save_datastore" ]; then
    CLEAR_DATASTORE_ARG=""
  fi
  # Used to emulate running Oppia in a production environment.
  if [ "$arg" == "--prod_env" ]; then
    MINIFICATION=true
    $PYTHON_CMD scripts/build.py
  fi
done

yaml_env_variable="MINIFICATION: $MINIFICATION"
sed -i.bak -e s/"MINIFICATION: .*"/"$yaml_env_variable"/ app.yaml
# Delete the modified yaml file(-i.bak)
rm app.yaml.bak

# Launch a browser window.
if [ -f "/usr/bin/google-chrome" ]; then
  echo ""
  echo "  INFORMATION"
  echo "  Setting up a local development server at localhost:8181. Opening a"
  echo "  Chrome browser window pointing to this server."
  echo ""
  (sleep 5; /usr/bin/google-chrome http://localhost:8181/ )&
elif [ -e /Applications/Google\ Chrome.app ]; then
  echo ""
  echo "  INFORMATION"
  echo "  Setting up a local development server at localhost:8181. Opening a"
  echo "  Chrome browser window pointing to this server."
  echo ""
  (sleep 5; open /Applications/Google\ Chrome.app http://localhost:8181/ )&
else
  echo ""
  echo "  INFORMATION"
  echo "  Setting up a local development server. You can access this server"
  echo "  by navigating to localhost:8181 in a browser window."
  echo ""
fi

<<<<<<< HEAD
=======
# Argument passed to dev_appserver.py to indicate whether or not to
# clear the datastore.
CLEAR_DATASTORE_ARG="--clear_datastore=true"
# Argument passed to gulpfile.js to help build with minification.
MINIFICATION=false
for arg in "$@"; do
  if [ "$arg" == "--save_datastore" ]; then
    CLEAR_DATASTORE_ARG=""
  fi
  # Used to emulate running Oppia in a production environment.
  if [ "$arg" == "--prod_env" ]; then
    MINIFICATION=true
    $PYTHON_CMD scripts/build.py
  fi
done

# Update value of MINIFICATION variable in app.yaml
yaml_env_variable="MINIFICATION: $MINIFICATION"
sed -i.bak -e s/"MINIFICATION: .*"/"$yaml_env_variable"/ app.yaml
# Delete the modified yaml file(-i.bak)
rm app.yaml.bak

>>>>>>> 3ce1bf48
# Set up a local dev instance.
# TODO(sll): do this in a new shell.
echo Starting GAE development server
# To turn emailing on, add the option '--enable_sendmail=yes' and change the relevant
# settings in feconf.py. Be careful with this -- you do not want to spam people
# accidentally!

if [[ "$MINIFICATION" == "true" ]]; then
  # This starts up a dev server which uses minified resources.
  $NODE_PATH/bin/node $NODE_MODULE_DIR/gulp/bin/gulp.js start_devserver --prod_env=True --gae_devserver_path=$GOOGLE_APP_ENGINE_HOME/dev_appserver.py --clear_datastore=$CLEAR_DATASTORE_ARG
else
  $NODE_PATH/bin/node $NODE_MODULE_DIR/gulp/bin/gulp.js start_devserver --gae_devserver_path=$GOOGLE_APP_ENGINE_HOME/dev_appserver.py --clear_datastore=$CLEAR_DATASTORE_ARG
fi

echo Done!<|MERGE_RESOLUTION|>--- conflicted
+++ resolved
@@ -100,31 +100,6 @@
   echo ""
 fi
 
-<<<<<<< HEAD
-=======
-# Argument passed to dev_appserver.py to indicate whether or not to
-# clear the datastore.
-CLEAR_DATASTORE_ARG="--clear_datastore=true"
-# Argument passed to gulpfile.js to help build with minification.
-MINIFICATION=false
-for arg in "$@"; do
-  if [ "$arg" == "--save_datastore" ]; then
-    CLEAR_DATASTORE_ARG=""
-  fi
-  # Used to emulate running Oppia in a production environment.
-  if [ "$arg" == "--prod_env" ]; then
-    MINIFICATION=true
-    $PYTHON_CMD scripts/build.py
-  fi
-done
-
-# Update value of MINIFICATION variable in app.yaml
-yaml_env_variable="MINIFICATION: $MINIFICATION"
-sed -i.bak -e s/"MINIFICATION: .*"/"$yaml_env_variable"/ app.yaml
-# Delete the modified yaml file(-i.bak)
-rm app.yaml.bak
-
->>>>>>> 3ce1bf48
 # Set up a local dev instance.
 # TODO(sll): do this in a new shell.
 echo Starting GAE development server
